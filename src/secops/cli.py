--- conflicted
+++ resolved
@@ -2453,7 +2453,232 @@
         sys.exit(1)
 
 
-<<<<<<< HEAD
+def setup_rule_exclusion_command(subparsers):
+    """Set up the rule exclusion command parser."""
+    re_parser = subparsers.add_parser(
+        "rule-exclusion", help="Manage rule exclusions"
+    )
+    re_subparsers = re_parser.add_subparsers(
+        dest="re_command", help="Rule exclusion command"
+    )
+
+    # Create rule exclusion command
+    create_parser = re_subparsers.add_parser(
+        "create", help="Create a rule exclusion"
+    )
+    create_parser.add_argument(
+        "--display-name", required=True, help="Rule exclusion display name"
+    )
+    create_parser.add_argument(
+        "--type",
+        dest="refinement_type",
+        choices=["DETECTION_EXCLUSION", "FINDINGS_REFINEMENT_TYPE_UNSPECIFIED"],
+        required=True,
+        help="Rule exclusion refinement type",
+    )
+    create_parser.add_argument(
+        "--query", required=True, help="Rule exclusion query"
+    )
+    create_parser.set_defaults(func=handle_rule_exclusion_create_command)
+
+    # Get rule exclusion command
+    get_parser = re_subparsers.add_parser("get", help="Get a rule exclusion")
+    get_parser.add_argument("--id", required=True, help="Rule exclusion id")
+    get_parser.set_defaults(func=handle_rule_exclusion_get_command)
+
+    # List rule exclusions command
+    list_parser = re_subparsers.add_parser("list", help="List rule exclusions")
+    list_parser.add_argument(
+        "--page-size",
+        "--page_size",
+        dest="page_size",
+        type=int,
+        default=100,
+        help="Number of results in each page",
+    )
+    list_parser.add_argument(
+        "--page-token",
+        "--page_token",
+        dest="page_token",
+        help="Page token from a previous response",
+    )
+    list_parser.set_defaults(func=handle_rule_exclusion_list_command)
+
+    # Update rule exclusion command
+    update_parser = re_subparsers.add_parser(
+        "update", help="Update a rule exclusion"
+    )
+    update_parser.add_argument("--id", required=True, help="Rule exclusion id")
+    update_parser.add_argument(
+        "--display-name", help="Rule exclusion display name"
+    )
+    update_parser.add_argument(
+        "--type",
+        dest="refinement_type",
+        choices=["DETECTION_EXCLUSION", "FINDINGS_REFINEMENT_TYPE_UNSPECIFIED"],
+        help="Rule exclusion refinement type",
+    )
+    update_parser.add_argument("--query", help="Rule exclusion query")
+    update_parser.add_argument(
+        "--update-mask",
+        "--update_mask",
+        help="Comma-separated list of fields to update",
+    )
+    update_parser.set_defaults(func=handle_rule_exclusion_patch_command)
+
+    # Compute rule exclusion activity command
+    activity_parser = re_subparsers.add_parser(
+        "compute-activity",
+        help=(
+            "Compute findings refinement activity"
+            " for a specific rule exclision"
+        ),
+    )
+    activity_parser.add_argument(
+        "--id", required=True, help="Rule exclusion id"
+    )
+    add_time_range_args(activity_parser)
+    activity_parser.set_defaults(func=handle_rule_exclusion_activity_command)
+
+    # Get rule exclusion deployment command
+    get_deployment_parser = re_subparsers.add_parser(
+        "get-deployment", help="Get rule exclusion deployment"
+    )
+    get_deployment_parser.add_argument(
+        "--id", required=True, help="Rule exclusion id"
+    )
+    get_deployment_parser.set_defaults(
+        func=handle_rule_exclusion_get_deployment_command
+    )
+
+    # Update rule exclusion deployment command
+    update_deployment_parser = re_subparsers.add_parser(
+        "update-deployment", help="Update rule exclusion deployment"
+    )
+    update_deployment_parser.add_argument(
+        "--id", required=True, help="Rule exclusion id"
+    )
+    update_deployment_parser.add_argument(
+        "--enabled", choices=["true", "false"], help="Rule exclusion enabled"
+    )
+    update_deployment_parser.add_argument(
+        "--archived", choices=["true", "false"], help="Rule exclusion archived"
+    )
+    update_deployment_parser.add_argument(
+        "--detection-exclusion-application",
+        "--detection_exclusion_application",
+        dest="detection_exclusion_application",
+        help="Rule exclusion detection exclusion application as JSON string",
+    )
+    update_deployment_parser.add_argument(
+        "--update-mask",
+        "--update_mask",
+        help="Comma-separated list of fields to update",
+    )
+    update_deployment_parser.set_defaults(
+        func=handle_rule_exclusion_update_deployment_command
+    )
+
+
+def handle_rule_exclusion_create_command(args, chronicle):
+    """Handle rule exclusion create command."""
+    try:
+        result = chronicle.create_rule_exclusion(
+            display_name=args.display_name,
+            refinement_type=args.refinement_type,
+            query=args.query,
+        )
+        output_formatter(result, args.output)
+    except Exception as e:  # pylint: disable=broad-exception-caught
+        print(f"Error: {e}", file=sys.stderr)
+        sys.exit(1)
+
+
+def handle_rule_exclusion_get_command(args, chronicle):
+    """Handle rule exclusion get command."""
+    try:
+        result = chronicle.get_rule_exclusion(args.id)
+        output_formatter(result, args.output)
+    except Exception as e:  # pylint: disable=broad-exception-caught
+        print(f"Error: {e}", file=sys.stderr)
+        sys.exit(1)
+
+
+def handle_rule_exclusion_list_command(args, chronicle):
+    """Handle rule exclusion list command."""
+    try:
+        page_size = args.page_size if hasattr(args, "page_size") else 100
+        page_token = args.page_token if hasattr(args, "page_token") else None
+
+        result = chronicle.list_rule_exclusions(
+            page_size=page_size, page_token=page_token
+        )
+        output_formatter(result, args.output)
+    except Exception as e:  # pylint: disable=broad-exception-caught
+        print(f"Error: {e}", file=sys.stderr)
+        sys.exit(1)
+
+
+def handle_rule_exclusion_patch_command(args, chronicle):
+    """Handle rule exclusion patch command."""
+    try:
+        result = chronicle.patch_rule_exclusion(
+            exclusion_id=args.id,
+            display_name=args.display_name,
+            refinement_type=args.refinement_type,
+            query=args.query,
+            update_mask=args.update_mask,
+        )
+        output_formatter(result, args.output)
+    except Exception as e:  # pylint: disable=broad-exception-caught
+        print(f"Error: {e}", file=sys.stderr)
+        sys.exit(1)
+
+
+def handle_rule_exclusion_activity_command(args, chronicle):
+    """Handle rule exclusion activity command."""
+    try:
+        # Get time range from arguments
+        start_time, end_time = get_time_range(args)
+
+        result = chronicle.compute_rule_exclusion_activity(
+            exclusion_id=args.id, start_time=start_time, end_time=end_time
+        )
+        output_formatter(result, args.output)
+    except Exception as e:  # pylint: disable=broad-exception-caught
+        print(f"Error: {e}", file=sys.stderr)
+        sys.exit(1)
+
+
+def handle_rule_exclusion_get_deployment_command(args, chronicle):
+    """Handle rule exclusion get deployment command."""
+    try:
+        result = chronicle.get_rule_exclusion_deployment(exclusion_id=args.id)
+        output_formatter(result, args.output)
+    except Exception as e:  # pylint: disable=broad-exception-caught
+        print(f"Error: {e}", file=sys.stderr)
+        sys.exit(1)
+
+
+def handle_rule_exclusion_update_deployment_command(args, chronicle):
+    """Handle rule exclusion update deployment command."""
+    try:
+
+        result = chronicle.update_rule_exclusion_deployment(
+            exclusion_id=args.id,
+            enabled=args.enabled,
+            archived=args.archived,
+            detection_exclusion_application=(
+                args.detection_exclusion_application
+            ),
+            update_mask=args.update_mask,
+        )
+        output_formatter(result, args.output)
+    except Exception as e:  # pylint: disable=broad-exception-caught
+        print(f"Error: {e}", file=sys.stderr)
+        sys.exit(1)
+
+
 def setup_parser_extension_parser(subparsers: Any) -> None:
     """Setup parser extension subcommands.
 
@@ -2690,231 +2915,6 @@
         print(f"Successfully deleted parser extension {args.id}")
     except APIError as e:
         print(f"Error: {str(e)}", file=sys.stderr)
-=======
-def setup_rule_exclusion_command(subparsers):
-    """Set up the rule exclusion command parser."""
-    re_parser = subparsers.add_parser(
-        "rule-exclusion", help="Manage rule exclusions"
-    )
-    re_subparsers = re_parser.add_subparsers(
-        dest="re_command", help="Rule exclusion command"
-    )
-
-    # Create rule exclusion command
-    create_parser = re_subparsers.add_parser(
-        "create", help="Create a rule exclusion"
-    )
-    create_parser.add_argument(
-        "--display-name", required=True, help="Rule exclusion display name"
-    )
-    create_parser.add_argument(
-        "--type",
-        dest="refinement_type",
-        choices=["DETECTION_EXCLUSION", "FINDINGS_REFINEMENT_TYPE_UNSPECIFIED"],
-        required=True,
-        help="Rule exclusion refinement type",
-    )
-    create_parser.add_argument(
-        "--query", required=True, help="Rule exclusion query"
-    )
-    create_parser.set_defaults(func=handle_rule_exclusion_create_command)
-
-    # Get rule exclusion command
-    get_parser = re_subparsers.add_parser("get", help="Get a rule exclusion")
-    get_parser.add_argument("--id", required=True, help="Rule exclusion id")
-    get_parser.set_defaults(func=handle_rule_exclusion_get_command)
-
-    # List rule exclusions command
-    list_parser = re_subparsers.add_parser("list", help="List rule exclusions")
-    list_parser.add_argument(
-        "--page-size",
-        "--page_size",
-        dest="page_size",
-        type=int,
-        default=100,
-        help="Number of results in each page",
-    )
-    list_parser.add_argument(
-        "--page-token",
-        "--page_token",
-        dest="page_token",
-        help="Page token from a previous response",
-    )
-    list_parser.set_defaults(func=handle_rule_exclusion_list_command)
-
-    # Update rule exclusion command
-    update_parser = re_subparsers.add_parser(
-        "update", help="Update a rule exclusion"
-    )
-    update_parser.add_argument("--id", required=True, help="Rule exclusion id")
-    update_parser.add_argument(
-        "--display-name", help="Rule exclusion display name"
-    )
-    update_parser.add_argument(
-        "--type",
-        dest="refinement_type",
-        choices=["DETECTION_EXCLUSION", "FINDINGS_REFINEMENT_TYPE_UNSPECIFIED"],
-        help="Rule exclusion refinement type",
-    )
-    update_parser.add_argument("--query", help="Rule exclusion query")
-    update_parser.add_argument(
-        "--update-mask",
-        "--update_mask",
-        help="Comma-separated list of fields to update",
-    )
-    update_parser.set_defaults(func=handle_rule_exclusion_patch_command)
-
-    # Compute rule exclusion activity command
-    activity_parser = re_subparsers.add_parser(
-        "compute-activity",
-        help=(
-            "Compute findings refinement activity"
-            " for a specific rule exclision"
-        ),
-    )
-    activity_parser.add_argument(
-        "--id", required=True, help="Rule exclusion id"
-    )
-    add_time_range_args(activity_parser)
-    activity_parser.set_defaults(func=handle_rule_exclusion_activity_command)
-
-    # Get rule exclusion deployment command
-    get_deployment_parser = re_subparsers.add_parser(
-        "get-deployment", help="Get rule exclusion deployment"
-    )
-    get_deployment_parser.add_argument(
-        "--id", required=True, help="Rule exclusion id"
-    )
-    get_deployment_parser.set_defaults(
-        func=handle_rule_exclusion_get_deployment_command
-    )
-
-    # Update rule exclusion deployment command
-    update_deployment_parser = re_subparsers.add_parser(
-        "update-deployment", help="Update rule exclusion deployment"
-    )
-    update_deployment_parser.add_argument(
-        "--id", required=True, help="Rule exclusion id"
-    )
-    update_deployment_parser.add_argument(
-        "--enabled", choices=["true", "false"], help="Rule exclusion enabled"
-    )
-    update_deployment_parser.add_argument(
-        "--archived", choices=["true", "false"], help="Rule exclusion archived"
-    )
-    update_deployment_parser.add_argument(
-        "--detection-exclusion-application",
-        "--detection_exclusion_application",
-        dest="detection_exclusion_application",
-        help="Rule exclusion detection exclusion application as JSON string",
-    )
-    update_deployment_parser.add_argument(
-        "--update-mask",
-        "--update_mask",
-        help="Comma-separated list of fields to update",
-    )
-    update_deployment_parser.set_defaults(
-        func=handle_rule_exclusion_update_deployment_command
-    )
-
-
-def handle_rule_exclusion_create_command(args, chronicle):
-    """Handle rule exclusion create command."""
-    try:
-        result = chronicle.create_rule_exclusion(
-            display_name=args.display_name,
-            refinement_type=args.refinement_type,
-            query=args.query,
-        )
-        output_formatter(result, args.output)
-    except Exception as e:  # pylint: disable=broad-exception-caught
-        print(f"Error: {e}", file=sys.stderr)
-        sys.exit(1)
-
-
-def handle_rule_exclusion_get_command(args, chronicle):
-    """Handle rule exclusion get command."""
-    try:
-        result = chronicle.get_rule_exclusion(args.id)
-        output_formatter(result, args.output)
-    except Exception as e:  # pylint: disable=broad-exception-caught
-        print(f"Error: {e}", file=sys.stderr)
-        sys.exit(1)
-
-
-def handle_rule_exclusion_list_command(args, chronicle):
-    """Handle rule exclusion list command."""
-    try:
-        page_size = args.page_size if hasattr(args, "page_size") else 100
-        page_token = args.page_token if hasattr(args, "page_token") else None
-
-        result = chronicle.list_rule_exclusions(
-            page_size=page_size, page_token=page_token
-        )
-        output_formatter(result, args.output)
-    except Exception as e:  # pylint: disable=broad-exception-caught
-        print(f"Error: {e}", file=sys.stderr)
-        sys.exit(1)
-
-
-def handle_rule_exclusion_patch_command(args, chronicle):
-    """Handle rule exclusion patch command."""
-    try:
-        result = chronicle.patch_rule_exclusion(
-            exclusion_id=args.id,
-            display_name=args.display_name,
-            refinement_type=args.refinement_type,
-            query=args.query,
-            update_mask=args.update_mask,
-        )
-        output_formatter(result, args.output)
-    except Exception as e:  # pylint: disable=broad-exception-caught
-        print(f"Error: {e}", file=sys.stderr)
-        sys.exit(1)
-
-
-def handle_rule_exclusion_activity_command(args, chronicle):
-    """Handle rule exclusion activity command."""
-    try:
-        # Get time range from arguments
-        start_time, end_time = get_time_range(args)
-
-        result = chronicle.compute_rule_exclusion_activity(
-            exclusion_id=args.id, start_time=start_time, end_time=end_time
-        )
-        output_formatter(result, args.output)
-    except Exception as e:  # pylint: disable=broad-exception-caught
-        print(f"Error: {e}", file=sys.stderr)
-        sys.exit(1)
-
-
-def handle_rule_exclusion_get_deployment_command(args, chronicle):
-    """Handle rule exclusion get deployment command."""
-    try:
-        result = chronicle.get_rule_exclusion_deployment(exclusion_id=args.id)
-        output_formatter(result, args.output)
-    except Exception as e:  # pylint: disable=broad-exception-caught
-        print(f"Error: {e}", file=sys.stderr)
-        sys.exit(1)
-
-
-def handle_rule_exclusion_update_deployment_command(args, chronicle):
-    """Handle rule exclusion update deployment command."""
-    try:
-
-        result = chronicle.update_rule_exclusion_deployment(
-            exclusion_id=args.id,
-            enabled=args.enabled,
-            archived=args.archived,
-            detection_exclusion_application=(
-                args.detection_exclusion_application
-            ),
-            update_mask=args.update_mask,
-        )
-        output_formatter(result, args.output)
-    except Exception as e:  # pylint: disable=broad-exception-caught
-        print(f"Error: {e}", file=sys.stderr)
->>>>>>> 0d744942
         sys.exit(1)
 
 
