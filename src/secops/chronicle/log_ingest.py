--- conflicted
+++ resolved
@@ -298,13 +298,8 @@
         }
 
         if namespace:
-<<<<<<< HEAD
             log_data["environment_namespace"] = namespace
         
-=======
-            log_data["asset_namespace"] = namespace
-
->>>>>>> 20dea06c
         # Fix for labels: API expects a map where values are LogLabel objects
         if labels:
             log_data["labels"] = {
@@ -444,5 +439,5 @@
         except ValueError:
             # If JSON parsing fails, provide the raw text in the return value
             response_data = {"raw_response": response.text}
-
-    return response_data+    
+    return response_data 